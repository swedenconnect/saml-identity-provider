<project xmlns:xsi="http://www.w3.org/2001/XMLSchema-instance" xmlns="http://maven.apache.org/POM/4.0.0"
         xsi:schemaLocation="http://maven.apache.org/POM/4.0.0 http://maven.apache.org/maven-v4_0_0.xsd">

  <modelVersion>4.0.0</modelVersion>

  <groupId>se.swedenconnect.spring.saml.idp</groupId>
  <artifactId>spring-saml-idp-parent</artifactId>
  <packaging>pom</packaging>
  <version>2.1.0-SNAPSHOT</version>

  <name>Sweden Connect :: Spring SAML Identity Provider :: Parent POM</name>
  <description>Parent POM for Spring SAML Identity Provider libraries</description>
  <url>https://docs.swedenconnect.se/saml-identity-provider</url>

  <licenses>
    <license>
      <name>The Apache Software License, Version 2.0</name>
      <url>http://www.apache.org/licenses/LICENSE-2.0.txt</url>
      <distribution>repo</distribution>
    </license>
  </licenses>

  <scm>
    <connection>scm:git:https://github.com/swedenconnect/saml-identity-provider.git</connection>
    <developerConnection>scm:git:https://github.com/swedenconnect/saml-identity-provider.git</developerConnection>
    <url>https://github.com/swedenconnect/saml-identity-provider/tree/master</url>
  </scm>

  <organization>
    <name>Sweden Connect</name>
    <url>https://www.swedenconnect.se</url>
  </organization>

  <developers>
    <developer>
      <name>Martin Lindström</name>
      <email>martin@idsec.se</email>
      <organization>IDsec Solutions AB</organization>
      <organizationUrl>https://www.idsec.se</organizationUrl>
    </developer>
  </developers>

  <properties>
    <project.build.sourceEncoding>UTF-8</project.build.sourceEncoding>
    <java.version>17</java.version>

<<<<<<< HEAD
    <spring.boot.version>3.2.4</spring.boot.version>
    <spring.version>6.1.5</spring.version>
    <bc.version>1.77</bc.version>
=======
    <spring.boot.version>3.2.3</spring.boot.version>
    <spring.version>6.1.5</spring.version>
    <bc.version>1.76</bc.version>
>>>>>>> 71c2f428
  </properties>

  <repositories>
    <repository>
      <id>central</id>
      <name>Maven Central</name>
      <url>https://repo1.maven.org/maven2/</url>
    </repository>
    <repository>
      <id>shibboleth</id>
      <name>Shibboleth Maven Repo</name>
      <url>https://build.shibboleth.net/nexus/content/repositories/releases</url>
    </repository>
  </repositories>  

  <distributionManagement>
    <snapshotRepository>
      <id>ossrh</id>
      <url>https://oss.sonatype.org/content/repositories/snapshots</url>
    </snapshotRepository>
    <repository>
      <id>ossrh</id>
      <url>https://oss.sonatype.org/service/local/staging/deploy/maven2/</url>
    </repository>
  </distributionManagement>

  <modules>
    <module>saml-identity-provider</module>
    <module>autoconfigure</module>
    <module>starter</module>
    <module>samples</module>
  </modules>

  <dependencyManagement>

    <dependencies>

      <dependency>
        <groupId>org.springframework</groupId>
        <artifactId>spring-framework-bom</artifactId>
        <type>pom</type>
        <version>${spring.version}</version>
        <scope>import</scope>
      </dependency>
      
      <dependency>
        <groupId>org.springframework.boot</groupId>
        <artifactId>spring-boot-dependencies</artifactId>
        <version>${spring.boot.version}</version>
        <type>pom</type>
        <scope>import</scope>
      </dependency>      
      
      <dependency>
        <groupId>org.junit</groupId>
        <artifactId>junit-bom</artifactId>
        <type>pom</type>
        <version>5.10.2</version>
        <scope>import</scope>
      </dependency>

      <dependency>
        <groupId>se.swedenconnect.security</groupId>
        <artifactId>credentials-support</artifactId>
        <version>1.3.0</version>
      </dependency>
            
      <!-- Bouncy Castle -->
      <dependency>
        <groupId>org.bouncycastle</groupId>
        <artifactId>bcprov-jdk18on</artifactId>
        <version>${bc.version}</version>
      </dependency>
      
      <dependency>
        <groupId>org.bouncycastle</groupId>
        <artifactId>bcutil-jdk18on</artifactId>
        <version>${bc.version}</version>
      </dependency>
      
      <dependency>
        <groupId>org.bouncycastle</groupId>
        <artifactId>bcpkix-jdk18on</artifactId>
        <version>${bc.version}</version>
      </dependency>      
      
      <!-- OpenSAML -->
      <dependency>
        <groupId>se.swedenconnect.opensaml</groupId>
        <artifactId>opensaml-addons</artifactId>
        <version>2.0.2</version>
      </dependency>
      
      <dependency>
        <groupId>se.swedenconnect.opensaml</groupId>
        <artifactId>opensaml-swedish-eid</artifactId>
        <version>2.1.0</version>
      </dependency>
      
      <dependency>
        <groupId>se.swedenconnect.opensaml</groupId>
        <artifactId>opensaml-eidas</artifactId>
        <version>3.0.1</version>
      </dependency>      

      <dependency>
        <groupId>org.projectlombok</groupId>
        <artifactId>lombok</artifactId>
        <version>1.18.24</version>
        <scope>provided</scope>
      </dependency>

    </dependencies>

  </dependencyManagement>

  <dependencies>
    
    <dependency>
      <groupId>jakarta.servlet</groupId>
      <artifactId>jakarta.servlet-api</artifactId>
      <scope>provided</scope>
    </dependency>
    
    <!-- Logging -->
    <dependency>
      <groupId>org.slf4j</groupId>
      <artifactId>slf4j-api</artifactId>
    </dependency>

    <!-- For testing -->
    <dependency>
      <groupId>org.junit.jupiter</groupId>
      <artifactId>junit-jupiter</artifactId>
      <scope>test</scope>
    </dependency>

    <dependency>
      <groupId>org.mockito</groupId>
      <artifactId>mockito-core</artifactId>
      <scope>test</scope>
    </dependency>

    <dependency>
      <groupId>org.mockito</groupId>
      <artifactId>mockito-junit-jupiter</artifactId>
      <scope>test</scope>
    </dependency>

    <dependency>
      <groupId>org.assertj</groupId>
      <artifactId>assertj-core</artifactId>
      <scope>test</scope>
    </dependency>

  </dependencies>

  <build>

    <pluginManagement>

      <plugins>

        <plugin>
          <groupId>org.apache.maven.plugins</groupId>
          <artifactId>maven-compiler-plugin</artifactId>
          <version>3.11.0</version>
          <configuration>
            <release>${java.version}</release>
          </configuration>
        </plugin>

        <plugin>
          <groupId>org.apache.maven.plugins</groupId>
          <artifactId>maven-surefire-plugin</artifactId>
          <version>3.1.2</version>
        </plugin>
  
        <plugin>
          <groupId>org.apache.maven.plugins</groupId>
          <artifactId>maven-jar-plugin</artifactId>
          <version>3.3.0</version>
        </plugin>
  
        <plugin>
          <groupId>org.apache.maven.plugins</groupId>
          <artifactId>maven-clean-plugin</artifactId>
          <version>3.3.1</version>
        </plugin>

        <plugin>
          <groupId>org.apache.maven.plugins</groupId>
          <artifactId>maven-deploy-plugin</artifactId>
          <version>3.1.1</version>
        </plugin>

        <plugin>
          <groupId>org.apache.maven.plugins</groupId>
          <artifactId>maven-project-info-reports-plugin</artifactId>
          <version>3.4.5</version>
        </plugin>

        <plugin>
          <groupId>org.apache.maven.plugins</groupId>
          <artifactId>maven-javadoc-plugin</artifactId>
          <version>3.6.0</version>
        </plugin>

        <plugin>
          <groupId>org.apache.maven.plugins</groupId>
          <artifactId>maven-source-plugin</artifactId>
          <version>3.3.0</version>
        </plugin>

        <plugin>
          <groupId>org.projectlombok</groupId>
          <artifactId>lombok-maven-plugin</artifactId>
          <version>1.18.20.0</version>
        </plugin>

        <plugin>
          <groupId>org.apache.maven.plugins</groupId>
          <artifactId>maven-site-plugin</artifactId>
          <version>4.0.0-M8</version>
        </plugin>

        <plugin>
          <groupId>org.jacoco</groupId>
          <artifactId>jacoco-maven-plugin</artifactId>
          <version>0.8.10</version>
          <configuration>
            <excludes>
              <!-- Ignore coverage for exception classes -->
              <exclude>**/*Exception.class</exclude>
            </excludes>
          </configuration>
          <executions>
            <execution>
              <id>prepare-agent</id>
              <goals>
                <goal>prepare-agent</goal>
              </goals>
            </execution>
            <execution>
              <id>report</id>
              <goals>
                <goal>report</goal>
              </goals>
            </execution>
          </executions>
        </plugin>

        <plugin>
          <groupId>org.apache.maven.plugins</groupId>
          <artifactId>maven-enforcer-plugin</artifactId>
          <version>3.4.1</version>
          <executions>
            <execution>
              <id>enforce</id>
              <configuration>
                <rules>
                  <dependencyConvergence/>
                </rules>
              </configuration>
              <goals>
                <goal>enforce</goal>
              </goals>
            </execution>
          </executions>
        </plugin>

      </plugins>

    </pluginManagement>

    <plugins>

      <plugin>
        <groupId>org.apache.maven.plugins</groupId>
        <artifactId>maven-compiler-plugin</artifactId>
      </plugin>

      <plugin>
        <groupId>org.apache.maven.plugins</groupId>
        <artifactId>maven-jar-plugin</artifactId>
      </plugin>

      <plugin>
        <groupId>org.apache.maven.plugins</groupId>
        <artifactId>maven-clean-plugin</artifactId>
      </plugin>

      <plugin>
        <groupId>org.apache.maven.plugins</groupId>
        <artifactId>maven-project-info-reports-plugin</artifactId>
      </plugin>

      <plugin>
        <groupId>org.apache.maven.plugins</groupId>
        <artifactId>maven-javadoc-plugin</artifactId>
        <configuration>
          <doclint>all,-missing</doclint>
          <links>
            <link>https://docs.spring.io/spring-framework/docs/current/javadoc-api/</link>
            <link>https://docs.swedenconnect.se/credentials-support/apidoc/</link>
            <!--<link>https://build.shibboleth.net/nexus/content/sites/site/java-opensaml/5.0.0/apidocs/</link>-->
            <!--<link>https://build.shibboleth.net/nexus/content/sites/site/java-shib-shared/9.0.0/apidocs/</link>-->
            <link>https://docs.swedenconnect.se/opensaml-security-ext/javadoc/latest/</link>
            <link>https://docs.swedenconnect.se/opensaml-addons/apidoc/</link>
            <link>https://docs.swedenconnect.se/opensaml-eidas/apidocs/</link>      
          </links>
          <detectJavaApiLink>true</detectJavaApiLink>
        </configuration>
      </plugin>

      <plugin>
        <groupId>org.projectlombok</groupId>
        <artifactId>lombok-maven-plugin</artifactId>
        <configuration>
          <addOutputDirectory>false</addOutputDirectory>
          <sourceDirectory>src/main/java</sourceDirectory>
        </configuration>
      </plugin>

      <plugin>
        <groupId>org.apache.maven.plugins</groupId>
        <artifactId>maven-site-plugin</artifactId>
      </plugin>

      <plugin>
        <groupId>org.apache.maven.plugins</groupId>
        <artifactId>maven-enforcer-plugin</artifactId>
      </plugin>

      <plugin>
        <groupId>org.apache.maven.plugins</groupId>
        <artifactId>maven-deploy-plugin</artifactId>
        <configuration>
          <skip>true</skip>
        </configuration>
      </plugin>

      <!-- run mvn jacoco:report -->
      <plugin>
        <groupId>org.jacoco</groupId>
        <artifactId>jacoco-maven-plugin</artifactId>
        <executions>
          <execution>
            <goals>
              <goal>prepare-agent</goal>
            </goals>
          </execution>
        </executions>
      </plugin>

    </plugins>

  </build>

  <profiles>

    <profile>
      <id>release</id>

      <!-- See http://central.sonatype.org/pages/apache-maven.html for setup -->

      <build>
        <plugins>

          <plugin>
            <groupId>org.projectlombok</groupId>
            <artifactId>lombok-maven-plugin</artifactId>
            <executions>
              <execution>
                <phase>generate-sources</phase>
                <goals>
                  <goal>delombok</goal>
                </goals>
              </execution>
            </executions>
          </plugin>

          <plugin>
            <groupId>org.apache.maven.plugins</groupId>
            <artifactId>maven-source-plugin</artifactId>
            <executions>
              <execution>
                <phase>process-sources</phase>
                <id>attach-sources</id>
                <goals>
                  <goal>jar-no-fork</goal>
                </goals>
              </execution>
              <execution>
                <phase>process-test-sources</phase>
                <id>attach-test-sources</id>
                <goals>
                  <goal>test-jar-no-fork</goal>
                </goals>
              </execution>
            </executions>
          </plugin>

          <plugin>
            <groupId>org.apache.maven.plugins</groupId>
            <artifactId>maven-javadoc-plugin</artifactId>
            <executions>
              <execution>
                <id>attach-javadoc</id>
                <goals>
                  <goal>jar</goal>
                </goals>
              </execution>
              <execution>
                <id>aggregate</id>
                <goals>
                  <goal>aggregate</goal>
                </goals>
              </execution>
            </executions>
            <configuration>
              <sourcepath>target/generated-sources/delombok</sourcepath>
            </configuration>
          </plugin>

          <plugin>
            <groupId>org.sonatype.plugins</groupId>
            <artifactId>nexus-staging-maven-plugin</artifactId>
            <version>1.6.13</version>
            <extensions>true</extensions>
            <configuration>
              <serverId>ossrh</serverId>
              <nexusUrl>https://oss.sonatype.org/</nexusUrl>
              <autoReleaseAfterClose>false</autoReleaseAfterClose>
              <!--
                Allows manual inspection of the staging repo before deploying it to the central repo.
                Use 'mvn nexus-staging:release -Prelease' to release and 'mvn nexus-staging:drop' to abort.
              -->
            </configuration>
          </plugin>

          <plugin>
            <groupId>org.apache.maven.plugins</groupId>
            <artifactId>maven-gpg-plugin</artifactId>
            <version>3.1.0</version>
            <executions>
              <execution>
                <id>sign-artifacts</id>
                <phase>verify</phase>
                <goals>
                  <goal>sign</goal>
                </goals>
              </execution>
            </executions>
          </plugin>

        </plugins>
      </build>

    </profile>

  </profiles>

</project><|MERGE_RESOLUTION|>--- conflicted
+++ resolved
@@ -44,15 +44,9 @@
     <project.build.sourceEncoding>UTF-8</project.build.sourceEncoding>
     <java.version>17</java.version>
 
-<<<<<<< HEAD
     <spring.boot.version>3.2.4</spring.boot.version>
     <spring.version>6.1.5</spring.version>
     <bc.version>1.77</bc.version>
-=======
-    <spring.boot.version>3.2.3</spring.boot.version>
-    <spring.version>6.1.5</spring.version>
-    <bc.version>1.76</bc.version>
->>>>>>> 71c2f428
   </properties>
 
   <repositories>
